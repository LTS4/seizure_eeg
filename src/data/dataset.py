--- conflicted
+++ resolved
@@ -45,19 +45,8 @@
 
         self.clips_df = clips_df
 
-<<<<<<< HEAD
-        if diff_channels:
-            raise NotImplementedError("TODO: solve that not all files have the same differences")
-            # self.diff_labels = get_channels(clips_df).drop(GLOBAL_CHANNEL)
-        else:
-            if node_level:
-                raise ValueError("Diff channels are compulsory when working ad node level")
-
-            self.diff_labels = None
-=======
         if node_level and not diff_channels:
             raise ValueError("Diff channels are compulsory when working ad node level")
->>>>>>> 7ffab72a
 
         self.diff_channels = diff_channels
         self.node_level(node_level)
@@ -95,29 +84,17 @@
         start_sample = int(start_time * sr_in)
         end_sample = int(end_time * sr_in)
 
-<<<<<<< HEAD
-        try:
-            signals = process_signals(
-                signals=signals.iloc[start_sample:end_sample],
-                sampling_rate_in=sr_in,
-                sampling_rate_out=self.sampling_rate,
-                window_len=self.window_len,
-                diff_labels=self.diff_labels,
-            )
-        except KeyError as err:
-            raise KeyError(f"Error in {edf_path}") from err
-
-        return (
-            torch.tensor(signals, dtype=torch.float32, device=self.device),
-            torch.tensor(label, dtype=torch.long, device=self.device),
-=======
         signals = process_signals(
             signals=signals.iloc[start_sample:end_sample],
             sampling_rate_in=sr_in,
             sampling_rate_out=self.sampling_rate,
             window_len=self.window_len,
             diff_channels=self.diff_channels,
->>>>>>> 7ffab72a
+        )
+
+        return (
+            torch.tensor(signals, dtype=torch.float32, device=self.device),
+            torch.tensor(label, dtype=torch.long, device=self.device),
         )
 
     def __len__(self) -> int:
